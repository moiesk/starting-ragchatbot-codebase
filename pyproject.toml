[project]
name = "starting-codebase"
version = "0.1.0"
description = "Add your description here"
readme = "README.md"
requires-python = ">=3.13"
dependencies = [
    "chromadb==1.0.15",
    "anthropic==0.58.2",
    "sentence-transformers==5.0.0",
    "fastapi==0.116.1",
    "uvicorn==0.35.0",
    "python-multipart==0.0.20",
    "python-dotenv==1.1.1",
<<<<<<< HEAD
]

[dependency-groups]
dev = [
    "black>=25.1.0",
]

[tool.black]
line-length = 88
target-version = ["py313"]
include = '\.pyi?$'
extend-exclude = '''
/(
  # directories
  \.eggs
  | \.git
  | \.hg
  | \.mypy_cache
  | \.tox
  | \.venv
  | build
  | dist
  | chroma_db
)/
'''
=======
    "pytest>=7.0.0",
    "pytest-asyncio>=0.21.0",
    "httpx>=0.24.0",
]

[tool.pytest.ini_options]
minversion = "7.0"
addopts = "-ra -q --strict-markers"
testpaths = ["backend/tests"]
python_files = ["test_*.py"]
python_classes = ["Test*"]
python_functions = ["test_*"]
asyncio_mode = "auto"
markers = [
    "unit: marks tests as unit tests",
    "integration: marks tests as integration tests", 
    "api: marks tests as API tests",
    "slow: marks tests as slow running",
]
>>>>>>> 654cc760
<|MERGE_RESOLUTION|>--- conflicted
+++ resolved
@@ -12,7 +12,24 @@
     "uvicorn==0.35.0",
     "python-multipart==0.0.20",
     "python-dotenv==1.1.1",
-<<<<<<< HEAD
+    "pytest>=7.0.0",
+    "pytest-asyncio>=0.21.0",
+    "httpx>=0.24.0",
+]
+
+[tool.pytest.ini_options]
+minversion = "7.0"
+addopts = "-ra -q --strict-markers"
+testpaths = ["backend/tests"]
+python_files = ["test_*.py"]
+python_classes = ["Test*"]
+python_functions = ["test_*"]
+asyncio_mode = "auto"
+markers = [
+    "unit: marks tests as unit tests",
+    "integration: marks tests as integration tests", 
+    "api: marks tests as API tests",
+    "slow: marks tests as slow running",
 ]
 
 [dependency-groups]
@@ -37,25 +54,4 @@
   | dist
   | chroma_db
 )/
-'''
-=======
-    "pytest>=7.0.0",
-    "pytest-asyncio>=0.21.0",
-    "httpx>=0.24.0",
-]
-
-[tool.pytest.ini_options]
-minversion = "7.0"
-addopts = "-ra -q --strict-markers"
-testpaths = ["backend/tests"]
-python_files = ["test_*.py"]
-python_classes = ["Test*"]
-python_functions = ["test_*"]
-asyncio_mode = "auto"
-markers = [
-    "unit: marks tests as unit tests",
-    "integration: marks tests as integration tests", 
-    "api: marks tests as API tests",
-    "slow: marks tests as slow running",
-]
->>>>>>> 654cc760
+'''